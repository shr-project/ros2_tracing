# LTTng tracing interface

import sys

# Temporary workaround
sys.path = ['/usr/local/lib/python3.6/site-packages'] + sys.path
from typing import List

import lttng  # noqa: E402

from .names import (  # noqa: E402
    DEFAULT_CONTEXT,
    DEFAULT_EVENTS_KERNEL,
    DEFAULT_EVENTS_ROS,
)


<<<<<<< HEAD
def lttng_setup(
=======
def lttng_init(
>>>>>>> f2bb2821
    session_name: str,
    full_path: str,
    ros_events: List[str] = DEFAULT_EVENTS_ROS,
    kernel_events: List[str] = DEFAULT_EVENTS_KERNEL,
<<<<<<< HEAD
    context_names: List[str] = DEFAULT_CONTEXT,
) -> None:
=======
    context_names: List[str] = DEFAULT_CONTEXT
) -> None:
    """
    Set up and start LTTng session.

    :param session_name: the name of the session
    :param full_path: the full path to the main directory to write trace data to
    :param ros_events: list of ROS events to enable
    :param kernel_events: list of kernel events to enable
    :param context_names: list of context elements to enable
    """
    _lttng_setup(session_name, full_path, ros_events, kernel_events, context_names)
    _lttng_start(session_name)


def lttng_fini(session_name: str) -> None:
    """
    Stop and destroy LTTng session.

    :param session_name: the name of the session
    """
    _lttng_stop(session_name)
    _lttng_destroy(session_name)


def _lttng_setup(
        session_name: str,
        full_path: str,
        ros_events: List[str] = DEFAULT_EVENTS_ROS,
        kernel_events: List[str] = DEFAULT_EVENTS_KERNEL,
        context_names: List[str] = DEFAULT_CONTEXT
    ) -> None:
>>>>>>> f2bb2821
    """
    Set up LTTng session, with events and context.

    :param session_name: the name of the session
    :param full_path: the full path to the main directory to write trace data to
    :param ros_events: list of ROS events to enable
    :param kernel_events: list of kernel events to enable
    :param context_names: list of context elements to enable
    """
    ust_enabled = ros_events is not None and len(ros_events) > 0
    kernel_enabled = kernel_events is not None and len(kernel_events) > 0

    # Domains
    if ust_enabled:
        domain_ust = lttng.Domain()
        domain_ust.type = lttng.DOMAIN_UST
        domain_ust.buf_type = lttng.BUFFER_PER_UID
        channel_ust = lttng.Channel()
        channel_ust.name = 'ros2'
        channel_ust.attr.overwrite = 0
        channel_ust.attr.subbuf_size = 2 * 4096
        channel_ust.attr.num_subbuf = 8
        channel_ust.attr.switch_timer_interval = 0
        channel_ust.attr.read_timer_interval = 200
        channel_ust.attr.output = lttng.EVENT_MMAP
        events_list_ust = _create_events(ros_events)
    if kernel_enabled:
        domain_kernel = lttng.Domain()
        domain_kernel.type = lttng.DOMAIN_KERNEL
        domain_kernel.buf_type = lttng.BUFFER_GLOBAL
        channel_kernel = lttng.Channel()
        channel_kernel.name = 'kchan'
        channel_kernel.attr.overwrite = 0
        channel_kernel.attr.subbuf_size = 8 * 4096
        channel_kernel.attr.num_subbuf = 8
        channel_kernel.attr.switch_timer_interval = 0
        channel_kernel.attr.read_timer_interval = 200
        channel_kernel.attr.output = lttng.EVENT_MMAP
        events_list_kernel = _create_events(kernel_events)

    # Session
    _create_session(session_name, full_path)

    # Handles, channels, events
    handle_ust = None
    if ust_enabled:
        handle_ust = _create_handle(session_name, domain_ust)
        _enable_channel(handle_ust, channel_ust)
        _enable_events(handle_ust, events_list_ust, channel_ust.name)
    handle_kernel = None
    if kernel_enabled:
        handle_kernel = _create_handle(session_name, domain_kernel)
        _enable_channel(handle_kernel, channel_kernel)
        _enable_events(handle_kernel, events_list_kernel, channel_kernel.name)

    # Context
    context_list = _create_context_list(context_names)
    enabled_handles = [h for h in [handle_ust, handle_kernel] if h is not None]
    _add_context(enabled_handles, context_list)


def _lttng_start(session_name: str) -> None:
    """
    Start LTTng session, and check for errors.

    :param session_name: the name of the session
    """
    result = lttng.start(session_name)
    if result < 0:
        raise RuntimeError(f'failed to start tracing: {lttng.strerror(result)}')


def _lttng_stop(session_name: str) -> None:
    """
    Stop LTTng session, and check for errors.

    :param session_name: the name of the session
    """
    result = lttng.stop(session_name)
    if result < 0:
        raise RuntimeError(f'failed to stop tracing: {lttng.strerror(result)}')


def _lttng_destroy(session_name: str) -> None:
    """
    Destroy LTTng session, and check for errors.

    :param session_name: the name of the session
    """
    result = lttng.destroy(session_name)
    if result < 0:
        raise RuntimeError(f'failed to destroy tracing session: {lttng.strerror(result)}')


def _create_events(event_names_list: List[str]) -> List[lttng.Event]:
    """
    Create events list from names.

    :param event_names_list: a list of names to create events for
    :return: the list of events
    """
    events_list = []
    for event_name in event_names_list:
        e = lttng.Event()
        e.name = event_name
        e.type = lttng.EVENT_TRACEPOINT
        e.loglevel_type = lttng.EVENT_LOGLEVEL_ALL
        events_list.append(e)
    return events_list


def _create_session(session_name: str, full_path: str) -> None:
    """
    Create session from name and full directory path, and check for errors.

    :param session_name: the name of the session
    :param full_path: the full path to the main directory to write trace data to
    """
    result = lttng.create(session_name, full_path)
    LTTNG_ERR_EXIST_SESS = 28
    if result == -LTTNG_ERR_EXIST_SESS:
        # Sessions seem to persist, so if it already exists,
        # just destroy it and try again
        lttng_destroy(session_name)
        result = lttng.create(session_name, full_path)
    if result < 0:
        raise RuntimeError(f'session creation failed: {lttng.strerror(result)}')


def _create_handle(session_name: str, domain: lttng.Domain) -> lttng.Handle:
    """
    Create a handle for a given session name and a domain, and check for errors.

    :param session_name: the name of the session
    :param domain: the domain to be used
    :return: the handle
    """
    handle = None
    handle = lttng.Handle(session_name, domain)
    if handle is None:
        raise RuntimeError('handle creation failed')
    return handle


def _enable_channel(handle: lttng.Handle, channel: lttng.Channel) -> None:
    """
    Enable channel for a handle, and check for errors.

    :param handle: the handle to be used
    :param channel: the channel to enable
    """
    result = lttng.enable_channel(handle, channel)
    if result < 0:
        raise RuntimeError(f'channel enabling failed: {lttng.strerror(result)}')


def _enable_events(
    handle: lttng.Handle,
    events_list: List[lttng.Event],
    channel_name: str,
) -> None:
    """
    Enable events list for a given handle and channel name, and check for errors.

    :param handle: the handle to be used
    :param events_list: the list of events to enable
    :param channel_name: the name of the channel to associate
    """
    for event in events_list:
        result = lttng.enable_event(handle, event, channel_name)
        if result < 0:
            raise RuntimeError(f'event enabling failed: {lttng.strerror(result)}')


context_map = {
    'procname': lttng.EVENT_CONTEXT_PROCNAME,
    'pid': lttng.EVENT_CONTEXT_PID,
    'vpid': lttng.EVENT_CONTEXT_VPID,
    'vtid': lttng.EVENT_CONTEXT_VTID,
}


def _context_name_to_type(context_name: str) -> int:
    """
    Convert from context name to LTTng enum/constant type.

    :param context_name: the generic name for the context
    :return: the associated type
    """
    return context_map.get(context_name)


def _create_context_list(context_names_list: List[str]) -> List[lttng.EventContext]:
    """
    Create context list from names, and check for errors.

    :param context_names_list: the list of context names
    :return: the event context list
    """
    context_list = []
    for c in context_names_list:
        ec = lttng.EventContext()
        context_type = _context_name_to_type(c)
        if context_type is not None:
            ec.ctx = context_type
            context_list.append(ec)
    return context_list


def _add_context(
    handles: List[lttng.Handle],
    context_list: List[lttng.EventContext],
) -> None:
    """
    Add context list to given handles, and check for errors.

    :param handles: the list of handles for which to add context
    :param context_list: the list of event contexts to add to the handles
    """
    for handle in handles:
        for contex in context_list:
            result = lttng.add_context(handle, contex, None, None)
            if result < 0:
                raise RuntimeError(f'failed to add context: {lttng.strerror(result)}')<|MERGE_RESOLUTION|>--- conflicted
+++ resolved
@@ -15,19 +15,11 @@
 )
 
 
-<<<<<<< HEAD
-def lttng_setup(
-=======
 def lttng_init(
->>>>>>> f2bb2821
     session_name: str,
     full_path: str,
     ros_events: List[str] = DEFAULT_EVENTS_ROS,
     kernel_events: List[str] = DEFAULT_EVENTS_KERNEL,
-<<<<<<< HEAD
-    context_names: List[str] = DEFAULT_CONTEXT,
-) -> None:
-=======
     context_names: List[str] = DEFAULT_CONTEXT
 ) -> None:
     """
@@ -60,7 +52,6 @@
         kernel_events: List[str] = DEFAULT_EVENTS_KERNEL,
         context_names: List[str] = DEFAULT_CONTEXT
     ) -> None:
->>>>>>> f2bb2821
     """
     Set up LTTng session, with events and context.
 
