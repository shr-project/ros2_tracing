--- conflicted
+++ resolved
@@ -5,33 +5,8 @@
   PACKAGES_LIST: ros2trace tracetools tracetools_launch tracetools_read tracetools_test tracetools_trace
   base_image_id: registry.gitlab.com/ros_tracing/ros2_tracing/ci-base
 
-<<<<<<< HEAD
 services:
   - docker:dind
-=======
-before_script:
-  - vcs import < instrumentation.repos
-  - vcs import < ci_source_deps.repos
-  - apt-get update
-  - rosdep update
-  - rosdep install --from-paths . --ignore-src --rosdistro dashing -y --skip-keys "console_bridge fastcdr fastrtps libopensplice67 libopensplice69 rti-connext-dds-5.3.1 urdfdom_headers"
-  - apt-get purge -y ros-dashing-fastrtps
-  - lttng-sessiond --daemonize
->>>>>>> 87da53d4
-
-# build:
-#   script:
-#     - colcon build --symlink-install --packages-up-to $PACKAGES_LIST
-#     - colcon test --packages-select $PACKAGES_LIST
-#   artifacts:
-#     paths:
-#       - install
-#       - build/*/test_results/*/*.xunit.xml
-#       - build/*/pytest.xml
-#     reports:
-#       junit:
-#         - build/*/test_results/*/*.xunit.xml
-#         - build/*/pytest.xml
 
 build_enabled:
   script:
@@ -40,6 +15,7 @@
     - apt-get update
     - rosdep update
     - rosdep install --from-paths . --ignore-src --rosdistro dashing -y --skip-keys "console_bridge fastcdr fastrtps libopensplice67 libopensplice69 rti-connext-dds-5.3.1 urdfdom_headers"
+    - apt-get purge -y ros-dashing-fastrtps
     - lttng-sessiond --daemonize
     - colcon build --symlink-install --cmake-args " -DWITH_LTTNG=ON" --packages-up-to $PACKAGES_LIST
     - colcon test --packages-select $PACKAGES_LIST
